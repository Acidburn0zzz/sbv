--- conflicted
+++ resolved
@@ -3,8 +3,9 @@
 
 * Latest Hackage released version: 6.1, 2017-05-26
 
-<<<<<<< HEAD
-### Version 6.2, Not yet released. On the 'interactive' branch.
+### Version 6.2, Not yet released.
+
+  * Release 6.2 is all about custom queries. Details to follow.
 
   * Pareto-front extraction has been reworked, reflecting the changes in Z3 for
     this functionality. Since pareto-fronts can be infinite in number, the user
@@ -13,10 +14,7 @@
     exhausts all the pareto-fronts, or till it runs out of memory in case there
     is an infinite number of them.
 
-### Version 6.1, Not yet released
-=======
 ### Version 6.1, 2017-05-26
->>>>>>> 23e7001a
 
   * Add support for unsat-core extraction. To use this feature, use
     the `namedConstraint` function:
